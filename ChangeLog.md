--- conflicted
+++ resolved
@@ -6,14 +6,11 @@
 
 * [Issue #398](https://github.com/grobian/carbon-c-relay/issues/398)
   metric includes all tags up to one before last
-<<<<<<< HEAD
 * [Issue #394](https://github.com/grobian/carbon-c-relay/issues/394)
   dispatcher can lost some metrics on connection with compression
-
-=======
 * [Issue #405](https://github.com/grobian/carbon-c-relay/issues/405)
   statistics 'send to cluster' counted as blackholed
->>>>>>> 77a6f887
+
 
 # 3.6 (26-10-2019)
 
