#!/usr/bin/env bash

# Copyright 2013-2018 Fabian Groffen
#
# Licensed under the Apache License, Version 2.0 (the "License");
# you may not use this file except in compliance with the License.
# You may obtain a copy of the License at
#
#     http://www.apache.org/licenses/LICENSE-2.0
#
# Unless required by applicable law or agreed to in writing, software
# distributed under the License is distributed on an "AS IS" BASIS,
# WITHOUT WARRANTIES OR CONDITIONS OF ANY KIND, either express or implied.
# See the License for the specific language governing permissions and
# limitations under the License.

EXEC=../relay
SMEXEC=../sendmetric
EFLAGS="-Htest.hostname -t"
DIFF="diff -Nu"
POST="cat"
CNFCLN=( sed -e '/^configuration:/,/^parsed configuration follows:/d'
             -e '/starting carbon-c-relay v/d'
             -e 's/^\[[0-9][0-9\-]* [0-9][0-9:]*\] //'
             -e 's/_stub_[0-9a-fx][0-9a-fx]*__/_stub_0xc0d3__/')

export DYLD_FORCE_FLAT_NAMESPACE=1
export DYLD_INSERT_LIBRARIES=../.libs/libfaketime.dylib
export LD_PRELOAD=../.libs/libfaketime.so

buftest_generate() {
<<<<<<< HEAD
i=1
end=2000
rm -f buftest.payload buftest.payloadout
while [ $i -le $end ]; do
    echo "foo.bar.${i} 1 349830001" >> buftest.payload
    i=$(($i+1))
done
ln -sf buftest.payload buftest.payloadout
ln -sf buftest.payload bundletest.payload
ln -sf buftest.payload bundletest.payloadout
}

large_generate() {
i=1
end=10000
rm -f large.payload large.payloadout
while [ $i -le $end ]; do
    echo "foo.bar.${i} 1 349830001" >> large.payload
    i=$(($i+1))
done
ln -sf large.payload large.payloadout
}

large_ssl_generate() {
i=1
end=10000
rm -f large-ssl.payload large-ssl.payloadout
while [ $i -le $end ]; do
    echo "ssl.foo.bar.${i} 1 349830001" >> large-ssl.payload
    echo "through-ssl.foo.bar.${i} 1 349830001" >> large-ssl.payloadout
    i=$(($i+1))
done
}

large_compress_generate() {
i=1
end=10000
rm -f large-compress.payload large-compress.payloadout
rm -f large-gzip.payload large-gzip.payloadout
rm -f large-lz4.payload large-lz4.payloadout
while [ $i -le $end ]; do
    echo "compress.foo.bar.${i} 1 349830001" >> large-compress.payload
    echo "through-compress.foo.bar.${i} 1 349830001" >> large-compress.payloadout
    i=$(($i+1))
done
ln -sf large-compress.payload large-gzip.payload
ln -sf large-compress.payloadout large-gzip.payloadout
ln -sf large-compress.payload large-lz4.payload
ln -sf large-compress.payloadout large-lz4.payloadout
}

dual_large_compress_generate() {
i=1
end=10000
rm -f dual-large-compress.payload dual-large-compress.payloadout
rm -f dual-large-gzip.payload dual-large-gzip.payloadout
rm -f dual-large-lz4.payload dual-large-lz4.payloadout
echo "foo.bar 1 2" > dual-large-compress.payload
while [ $i -le $end ]; do
    echo "large.foo.bar.${i} 1 2" >> dual-large-compress.payload
    echo "through-large.foo.bar.${i} 1 2" >> dual-large-compress.payloadout
    i=$(($i+1))
done
ln -sf dual-large-compress.payload dual-large-gzip.payload
ln -sf dual-large-compress.payloadout dual-large-gzip.payloadout
ln -sf dual-large-compress.payload dual-large-lz4.payload
ln -sf dual-large-compress.payloadout dual-large-lz4.payloadout
ln -sf dual-large-compress.payload dual-large-ssl.payload
ln -sf dual-large-compress.payloadout dual-large-ssl.payloadout
}


=======
	i=1
	end=1500
	rm -f buftest.payload buftest.payloadout
	while [ $i -le $end ]; do
		echo "foo.bar.${i} 1 349830001" >> buftest.payloadout
		i=$(($i+1))
	done
	gzip -c < buftest.payloadout > buftest.payload.gz
	lz4 -c < buftest.payloadout > buftest.payload.lz4
	ln -s buftest.payloadout buftest.payload.gzout
	ln -s buftest.payloadout buftest.payload.lz4out
}


large_generate() {
	i=1
	end=1500
	rm -f large.payload large.payloadout
	while [ $i -le $end ]; do
		echo "foo.bar.${i} 1 349830001" >> large.payload
		i=$(($i+1))
	done
	ln -sf large.payload large.payloadout
}

large_ssl_generate() {
	i=1
	end=1500
	rm -f large-ssl.payload large-ssl.payloadout
	while [ $i -le $end ]; do
		echo "ssl.foo.bar.${i} 1 349830001" >> large-ssl.payload
		echo "through-ssl.foo.bar.${i} 1 349830001" >> large-ssl.payloadout
		i=$(($i+1))
	done
}

large_gzip_generate() {
	i=1
	end=1500
	rm -f large-gzip.payload large-gzip.payloadout
	while [ $i -le $end ]; do
		echo "gzip.foo.bar.${i} 1 349830001" >> large-gzip.payload
		echo "through-gzip.foo.bar.${i} 1 349830001" >> large-gzip.payloadout
		i=$(($i+1))
	done
}

>>>>>>> 2cd51796
run_configtest() {
	local eflags="$1"
	local test=${2%.*}
	local conf="${test}.conf"
	local tdiff

	[[ -e ${conf} ]] || conf="../issues/${conf}"
	echo -n "${test}: "
	tdiff=$(cat ${2} \
		| ( ${EXEC} ${eflags} -f "${conf}" ; trigger_bash_segv_print=$?) 2>&1 \
		| "${CNFCLN[@]}" \
		| ${DIFF} "${test}.out" - --label "${test}.out" --label "${test}.out" \
		| ${POST} \
		; exit ${PIPESTATUS[3]})
	if [[ $? == 0 ]] ; then
		echo "PASS"
		return 0
	else
		echo "FAIL"
		echo "${tdiff}"
		return 1
	fi
}

run_servertest() {
	local confarg=$1
	local payload=$2
	local transport=$3

	local mode=SINGLE
	local tmpdir=$(mktemp -d)
	local output=
	local pidfile=
	local unixsock=
	local port=
	local output2=
	local pidfile2=
	local port2=
	local dataout="${tmpdir}"/data.out
<<<<<<< HEAD
	local confarg=$1
	local payload=$2
	local transport=$3
=======
>>>>>>> 2cd51796
	local payloadexpect="${payload}out"
	local test=${confarg%.*}
	local confarg2=${test}-2.${confarg##*.}

<<<<<<< HEAD
	if [ "${transport}" == "gzip" ]; then
		SMARG="-c gzip"
	elif [ "${transport}" == "lz4" ]; then
		SMARG="-c lz4"
	elif [ "${transport}" == "snappy" ]; then
		SMARG="-c snappy"
	elif [ "${transport}" == "ssl" ]; then
		SMARG="-s"
	elif [ "${transport}" == "" ]; then
		SMARG=""
	else
=======
	if [[ -n "${transport}" && \
		"${transport}" != "gzip" && "${transport}" != "lz4" ]] ;
	then
>>>>>>> 2cd51796
		echo "unsupported transport ${transport}"
		return 1
	fi

	[[ -e ${confarg2} ]] && mode=DUAL

	local start_server_result
	local start_server_lastport=3020  # TODO
	start_server() {
		local id=$1
		local remoteport=$2
		local confarg=$3
		local transport="$4"
		# determine a free port to use
		local port=${start_server_lastport}  # TODO
		: $((start_server_lastport++))  # TODO
		local unixsock="${tmpdir}/sock.${port}"
		local cert="${test}.cert"
		local ca="${test}.cert"
		local conf="${tmpdir}"/conf
		local output="${tmpdir}"/relay-${id}.out
		local pidfile="${tmpdir}"/pidfile-${id}

		local relayargs=
		[[ -e ${test}.args ]] && relayargs=$(< ${test}.args)
		[[ -e ${test}-${id}.args ]] && relayargs=$(< ${test}-${id}.args)
		[[ -e ${ca} ]] && relayargs+=" -C ${ca}"

<<<<<<< HEAD
		if [ "${transport}" == "ssl" ]; then
			transport="transport plain ${transport} ${cert}"
		elif [ "${transport}" != "" ]; then
=======
		if [ "${transport}" != "" ]; then
>>>>>>> 2cd51796
			transport="transport ${transport}"
		fi

		# write config file with known listener
		{
			echo "# relay ${id}, mode ${mode}"
			echo "listen type linemode ${transport}"
			echo "    ${unixsock} proto unix"
			echo "    ;"
			echo
			echo "cluster default"
			echo "    file ${dataout}"
			echo "    ;"
			echo
			if [[ -n ${relayargs} ]] ; then
				echo "# extra arguments given to ${EXEC}:"
				echo "#   ${relayargs}"
				echo
			fi
			echo "# contents from ${confarg} below this line"
			sed \
				-e "s/@port@/${port}/g" \
				-e "s/@remoteport@/${remoteport}/g" \
				-e "s/@cert@/${cert}/g" \
				"${confarg}"
		} > "${conf}"

		${EXEC} -d -w 1 -f "${conf}" -Htest.hostname -s -D \
			-l "${output}" -P "${pidfile}" ${relayargs}
		if [[ $? != 0 ]] ; then
			# hmmm
			echo "failed to start relay ${id} in ${PWD}:"
			echo ${EXEC} -d -f "${conf}" -Htest.hostname -s -D -l \
				"${output}" -P "${pidfile}" ${relayargs}
			echo "=== ${conf} ==="
			cat "${conf}"
			echo "=== ${output} ==="
			cat "${output}"
			return 1
		fi
		echo -n "relay ${id} "

		start_server_result=( ${port} ${unixsock} ${pidfile} ${output} )
	}

	echo -n "${test}: "
	[[ "${transport}" != "" ]] && echo -n "${transport} "

<<<<<<< HEAD
	if [ "${HAVE_GZIP}" == "0" ]; then
		if egrep '^listen type linemode transport gzip ' ${confarg} >/dev/null; then
=======
	if [[ "${HAVE_GZIP}" == "0" ]] ; then
		if grep -qE '^listen type linemode transport gzip ' "${confarg}" ; then
>>>>>>> 2cd51796
			echo "SKIP"
			return 0
		fi
	fi
<<<<<<< HEAD
	if [ "${HAVE_LZ4}" == "0" ]; then
		if egrep '^listen type linemode transport lz4 ' ${confarg} >/dev/null; then
			echo "SKIP"
			return 0
		fi
	fi
	if [ "${HAVE_SNAPPY}" == "0" ]; then
		if egrep '^listen type linemode transport snappy ' ${confarg} >/dev/null; then
			echo "SKIP"
			return 0
		fi
	fi
	if [ "${HAVE_SSL}" == "0" ]; then
		if egrep '^listen type linemode transport .* ssl ' ${confarg} >/dev/null; then
=======
	if [[ "${HAVE_LZ4}" == "0" ]] ; then
		if grep -qE '^listen type linemode transport lz4 ' "${confarg}" ; then
>>>>>>> 2cd51796
			echo "SKIP"
			return 0
		fi
	fi

	start_server 1 "" ${confarg} "${transport}" || return 1
	port=${start_server_result[0]}
	unixsock=${start_server_result[1]}
	pidfile=${start_server_result[2]}
	output=${start_server_result[3]}
	if [[ ${mode} == DUAL ]] ; then
		if ! start_server 2 ${port} ${confarg2} "" ; then
			kill -KILL $(< ${pidfile})
			return 1
		fi
		port2=${start_server_result[0]}
		unixsock=${start_server_result[1]}
		pidfile2=${start_server_result[2]}
		output2=${start_server_result[3]}
	fi

	local smargs=
	[[ -e ${test}.sargs ]] && smargs=$(< ${test}.sargs)
	${SMEXEC} ${SMARG} ${smargs} "${unixsock}" < "${payload}"
	if [[ $? != 0 ]] ; then
		# hmmm
		echo "failed to send payload"
		exit 1
		return 1
	fi
	# allow everything to be processed
	sleep 2

	# kill and wait for relay to come down
	local pids=$(< "${pidfile}")
	[[ ${mode} == DUAL ]] && pids+=" $(< "${pidfile2}")"
	kill ${pids}
	local i=10
	while [[ ${i} -gt 0 ]] ; do
		ps -p ${pids} >& /dev/null || break
		echo -n "."
		sleep 1
		: $((i--))
	done
	# if it didn't yet die, make it so
	[[ ${i} == 0 ]] && kill -KILL ${pids}

	# add errors to the mix
	sed -n 's/^.*(ERR)/relay 1:/p' ${output} >> "${dataout}"
	[[ -n ${output2} ]] && \
		sed -n 's/^.*(ERR)/relay 2:/p' ${output2} >> "${dataout}"

	# compare some notes
	local ret
	${DIFF} "${payloadexpect}" "${dataout}" \
			--label "${payloadexpect}" --label "${payloadexpect}" > "${dataout}.diff"
	if [[ $? == 0 ]] ; then
		echo "PASS"
		ret=0
	else
		echo "FAIL"
		lines=$( wc -l "${dataout}.diff" | awk '{ print $1; }' )
		if [ "${lines}" == "" -o "${lines}" -lt "400" ]; then
		    ${POST} < "${dataout}.diff"
		else
		    head -40 "${dataout}.diff" | ${POST}
		    echo ... | ${POST}
		    tail -40 "${dataout}.diff" | ${POST}
		fi
		ret=1
	fi

	if [[ -n ${RUN_TEST_DROP_IN_SHELL} ]] ; then
		echo "dropping shell in ${tmpdir}"
		( unset DYLD_FORCE_FLAT_NAMESPACE DYLD_INSERT_LIBRARIES LD_PRELOAD;
		  cd ${tmpdir} && ${SHELL} )
	fi

	# cleanup
	rm -Rf "${tmpdir}"

	return ${ret}
}

while [[ -n $1 ]] ; do
	case "$1" in
		--approve|-a)
			POST="patch"
			;;
		--)
			shift
			break
			;;
		*)
			break
			;;
	esac
	shift
done

<<<<<<< HEAD
buftest_generate
large_generate
large_ssl_generate
large_compress_generate
dual_large_compress_generate

${EXEC} -v | grep -w gzip >/dev/null && HAVE_GZIP=1 || HAVE_GZIP=0
${EXEC} -v | grep -w lz4 >/dev/null && HAVE_LZ4=1 || HAVE_LZ4=0
${EXEC} -v | grep -w snappy >/dev/null && HAVE_SNAPPY=1 || HAVE_SNAPPY=0
${EXEC} -v | grep -w ssl >/dev/null && HAVE_SSL=1 || HAVE_SSL=0
=======
echo -n "generating datasets ..."
buftest_generate
large_generate
large_ssl_generate
large_gzip_generate
echo " done"

${EXEC} -v | grep -w gzip >/dev/null && HAVE_GZIP=1 || HAVE_GZIP=0
${EXEC} -v | grep -w lz4 >/dev/null && HAVE_LZ4=1 || HAVE_LZ4=0
>>>>>>> 2cd51796

tstcnt=0
tstfail=0
tstfailed=""
for t in $* ; do
	if [[ -e ${t}.tst ]] ; then
		: $((tstcnt++))
		run_configtest "${EFLAGS}" "${t}.tst" || {
			: $((tstfail++))
			tstfailed="${tstfailed} ${t}.tst"
		}
	elif [[ -e ${t}.dbg ]] ; then
		: $((tstcnt++))
<<<<<<< HEAD
		run_configtest "${EFLAGS} -d" "${t}.dbg" || {
			: $((tstfail++))
			tstfailed="${tstfailed} ${t}.tst"
		}
	else
		if [[ -e ${t}.stst ]] ; then
			: $((tstcnt++))
			run_servertest "${t}.stst" "${t}.payload" || {
				: $((tstfail++))
				tstfailed="${tstfailed} ${t}.stst"
			}
		fi
		if [ -e ${t}.gz.stst -a "${HAVE_GZIP}" == "1" ]; then
			: $((tstcnt++))
			run_servertest "${t}.gz.stst" "${t}.payload" "gzip" || {
				: $((tstfail++))
				tstfailed="${tstfailed} ${t}.gz.stst"
			}
		fi
		if [ -e ${t}.lz4.stst -a "${HAVE_LZ4}" == "1" ]; then
			: $((tstcnt++))
			run_servertest "${t}.lz4.stst" "${t}.payload" "lz4" || {
				: $((tstfail++))
				tstfailed="${tstfailed} ${t}.lz4.stst"
			}
		fi
		if [ -e ${t}.snappy.stst -a "${HAVE_LZ4}" == "1" ]; then
			: $((tstcnt++))
			run_servertest "${t}.snappy.stst" "${t}.payload" "snappy" || {
				: $((tstfail++))
				tstfailed="${tstfailed} ${t}.snappy.stst"
			}
		fi
		if [ -e ${t}.ssl.stst -a "${HAVE_SSL}" == "1" ]; then
			: $((tstcnt++))
			run_servertest "${t}.ssl.stst" "${t}.payload" "ssl" || {
				: $((tstfail++))
				tstfailed="${tstfailed} ${t}.ssl.stst"
			}
=======
		run_configtest "${EFLAGS} -d" "${t}.dbg" || : $((tstfail++))
	else
		if [[ -e ${t}.stst ]] ; then
			: $((tstcnt++))
			run_servertest "${t}.stst" "${t}.payload" || : $((tstfail++))
		fi
		if [[ -e ${t}.gz.stst && "${HAVE_GZIP}" == "1" ]] ; then
			: $((tstcnt++))
			run_servertest "${t}.gz.stst" "${t}.payload.gz" \
				"gzip" || : $((tstfail++))
		fi
		if [[ -e ${t}.lz4.stst && "${HAVE_LZ4}" == "1" ]] ; then
			: $((tstcnt++))
			run_servertest "${t}.lz4.stst" "${t}.payload.lz4" \
				"lz4" || : $((tstfail++))
>>>>>>> 2cd51796
		fi
	fi
done

<<<<<<< HEAD
rm -f buftest.payload buftest.payloadout \
	parttest.payload parttest.payloadout \
	bundletest.payload bundletest.payloadout \
	large.payload large.payloadout large-ssl.payload large-ssl.payloadout \
	large-gzip.payload large-gzip.payloadout large-lz4.payload large-lz4.payloadout \
	dual-large-gzip.payload dual-large-gzip.payloadout dual-large-lz4.payload dual-large-lz4.payloadout dual-large-ssl.payload dual-large-ssl.payloadout
=======
rm -f buftest.payload.{gz,lz4} buftest.payload{,.gz,.lz4}out \
	large.payload large.payloadout large-ssl.payload \
	large-ssl.payloadout large-gzip.payload large-gzip.payloadout
>>>>>>> 2cd51796

echo "Ran ${tstcnt} tests with ${tstfail} failing"
[ "${tstfailed}" == "" ] || echo "failed: ${tstfailed}"
exit ${tstfail}<|MERGE_RESOLUTION|>--- conflicted
+++ resolved
@@ -29,7 +29,6 @@
 export LD_PRELOAD=../.libs/libfaketime.so
 
 buftest_generate() {
-<<<<<<< HEAD
 i=1
 end=2000
 rm -f buftest.payload buftest.payloadout
@@ -101,56 +100,6 @@
 ln -sf dual-large-compress.payloadout dual-large-ssl.payloadout
 }
 
-
-=======
-	i=1
-	end=1500
-	rm -f buftest.payload buftest.payloadout
-	while [ $i -le $end ]; do
-		echo "foo.bar.${i} 1 349830001" >> buftest.payloadout
-		i=$(($i+1))
-	done
-	gzip -c < buftest.payloadout > buftest.payload.gz
-	lz4 -c < buftest.payloadout > buftest.payload.lz4
-	ln -s buftest.payloadout buftest.payload.gzout
-	ln -s buftest.payloadout buftest.payload.lz4out
-}
-
-
-large_generate() {
-	i=1
-	end=1500
-	rm -f large.payload large.payloadout
-	while [ $i -le $end ]; do
-		echo "foo.bar.${i} 1 349830001" >> large.payload
-		i=$(($i+1))
-	done
-	ln -sf large.payload large.payloadout
-}
-
-large_ssl_generate() {
-	i=1
-	end=1500
-	rm -f large-ssl.payload large-ssl.payloadout
-	while [ $i -le $end ]; do
-		echo "ssl.foo.bar.${i} 1 349830001" >> large-ssl.payload
-		echo "through-ssl.foo.bar.${i} 1 349830001" >> large-ssl.payloadout
-		i=$(($i+1))
-	done
-}
-
-large_gzip_generate() {
-	i=1
-	end=1500
-	rm -f large-gzip.payload large-gzip.payloadout
-	while [ $i -le $end ]; do
-		echo "gzip.foo.bar.${i} 1 349830001" >> large-gzip.payload
-		echo "through-gzip.foo.bar.${i} 1 349830001" >> large-gzip.payloadout
-		i=$(($i+1))
-	done
-}
-
->>>>>>> 2cd51796
 run_configtest() {
 	local eflags="$1"
 	local test=${2%.*}
@@ -190,17 +139,13 @@
 	local pidfile2=
 	local port2=
 	local dataout="${tmpdir}"/data.out
-<<<<<<< HEAD
 	local confarg=$1
 	local payload=$2
 	local transport=$3
-=======
->>>>>>> 2cd51796
 	local payloadexpect="${payload}out"
 	local test=${confarg%.*}
 	local confarg2=${test}-2.${confarg##*.}
 
-<<<<<<< HEAD
 	if [ "${transport}" == "gzip" ]; then
 		SMARG="-c gzip"
 	elif [ "${transport}" == "lz4" ]; then
@@ -212,11 +157,6 @@
 	elif [ "${transport}" == "" ]; then
 		SMARG=""
 	else
-=======
-	if [[ -n "${transport}" && \
-		"${transport}" != "gzip" && "${transport}" != "lz4" ]] ;
-	then
->>>>>>> 2cd51796
 		echo "unsupported transport ${transport}"
 		return 1
 	fi
@@ -245,13 +185,9 @@
 		[[ -e ${test}-${id}.args ]] && relayargs=$(< ${test}-${id}.args)
 		[[ -e ${ca} ]] && relayargs+=" -C ${ca}"
 
-<<<<<<< HEAD
 		if [ "${transport}" == "ssl" ]; then
 			transport="transport plain ${transport} ${cert}"
 		elif [ "${transport}" != "" ]; then
-=======
-		if [ "${transport}" != "" ]; then
->>>>>>> 2cd51796
 			transport="transport ${transport}"
 		fi
 
@@ -300,18 +236,12 @@
 	echo -n "${test}: "
 	[[ "${transport}" != "" ]] && echo -n "${transport} "
 
-<<<<<<< HEAD
 	if [ "${HAVE_GZIP}" == "0" ]; then
 		if egrep '^listen type linemode transport gzip ' ${confarg} >/dev/null; then
-=======
-	if [[ "${HAVE_GZIP}" == "0" ]] ; then
-		if grep -qE '^listen type linemode transport gzip ' "${confarg}" ; then
->>>>>>> 2cd51796
 			echo "SKIP"
 			return 0
 		fi
 	fi
-<<<<<<< HEAD
 	if [ "${HAVE_LZ4}" == "0" ]; then
 		if egrep '^listen type linemode transport lz4 ' ${confarg} >/dev/null; then
 			echo "SKIP"
@@ -326,10 +256,6 @@
 	fi
 	if [ "${HAVE_SSL}" == "0" ]; then
 		if egrep '^listen type linemode transport .* ssl ' ${confarg} >/dev/null; then
-=======
-	if [[ "${HAVE_LZ4}" == "0" ]] ; then
-		if grep -qE '^listen type linemode transport lz4 ' "${confarg}" ; then
->>>>>>> 2cd51796
 			echo "SKIP"
 			return 0
 		fi
@@ -430,7 +356,7 @@
 	shift
 done
 
-<<<<<<< HEAD
+echo -n "generating datasets ..."
 buftest_generate
 large_generate
 large_ssl_generate
@@ -441,17 +367,7 @@
 ${EXEC} -v | grep -w lz4 >/dev/null && HAVE_LZ4=1 || HAVE_LZ4=0
 ${EXEC} -v | grep -w snappy >/dev/null && HAVE_SNAPPY=1 || HAVE_SNAPPY=0
 ${EXEC} -v | grep -w ssl >/dev/null && HAVE_SSL=1 || HAVE_SSL=0
-=======
-echo -n "generating datasets ..."
-buftest_generate
-large_generate
-large_ssl_generate
-large_gzip_generate
 echo " done"
-
-${EXEC} -v | grep -w gzip >/dev/null && HAVE_GZIP=1 || HAVE_GZIP=0
-${EXEC} -v | grep -w lz4 >/dev/null && HAVE_LZ4=1 || HAVE_LZ4=0
->>>>>>> 2cd51796
 
 tstcnt=0
 tstfail=0
@@ -465,7 +381,6 @@
 		}
 	elif [[ -e ${t}.dbg ]] ; then
 		: $((tstcnt++))
-<<<<<<< HEAD
 		run_configtest "${EFLAGS} -d" "${t}.dbg" || {
 			: $((tstfail++))
 			tstfailed="${tstfailed} ${t}.tst"
@@ -505,39 +420,16 @@
 				: $((tstfail++))
 				tstfailed="${tstfailed} ${t}.ssl.stst"
 			}
-=======
-		run_configtest "${EFLAGS} -d" "${t}.dbg" || : $((tstfail++))
-	else
-		if [[ -e ${t}.stst ]] ; then
-			: $((tstcnt++))
-			run_servertest "${t}.stst" "${t}.payload" || : $((tstfail++))
-		fi
-		if [[ -e ${t}.gz.stst && "${HAVE_GZIP}" == "1" ]] ; then
-			: $((tstcnt++))
-			run_servertest "${t}.gz.stst" "${t}.payload.gz" \
-				"gzip" || : $((tstfail++))
-		fi
-		if [[ -e ${t}.lz4.stst && "${HAVE_LZ4}" == "1" ]] ; then
-			: $((tstcnt++))
-			run_servertest "${t}.lz4.stst" "${t}.payload.lz4" \
-				"lz4" || : $((tstfail++))
->>>>>>> 2cd51796
-		fi
-	fi
-done
-
-<<<<<<< HEAD
+		fi
+	fi
+done
+
 rm -f buftest.payload buftest.payloadout \
 	parttest.payload parttest.payloadout \
 	bundletest.payload bundletest.payloadout \
 	large.payload large.payloadout large-ssl.payload large-ssl.payloadout \
 	large-gzip.payload large-gzip.payloadout large-lz4.payload large-lz4.payloadout \
 	dual-large-gzip.payload dual-large-gzip.payloadout dual-large-lz4.payload dual-large-lz4.payloadout dual-large-ssl.payload dual-large-ssl.payloadout
-=======
-rm -f buftest.payload.{gz,lz4} buftest.payload{,.gz,.lz4}out \
-	large.payload large.payloadout large-ssl.payload \
-	large-ssl.payloadout large-gzip.payload large-gzip.payloadout
->>>>>>> 2cd51796
 
 echo "Ran ${tstcnt} tests with ${tstfail} failing"
 [ "${tstfailed}" == "" ] || echo "failed: ${tstfailed}"
