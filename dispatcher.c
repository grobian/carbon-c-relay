/*
 * Copyright 2013-2021 Fabian Groffen
 *
 * Licensed under the Apache License, Version 2.0 (the "License");
 * you may not use this file except in compliance with the License.
 * You may obtain a copy of the License at
 *
 *     http://www.apache.org/licenses/LICENSE-2.0
 *
 * Unless required by applicable law or agreed to in writing, software
 * distributed under the License is distributed on an "AS IS" BASIS,
 * WITHOUT WARRANTIES OR CONDITIONS OF ANY KIND, either express or implied.
 * See the License for the specific language governing permissions and
 * limitations under the License.
 */


#include <stdlib.h>
#include <unistd.h>
#include <fcntl.h>
#include <string.h>
#include <errno.h>
#include <poll.h>
#include <pthread.h>
#include <signal.h>
#include <sys/uio.h>
#include <sys/time.h>
#include <sys/types.h>
#include <sys/socket.h>
#include <sys/resource.h>
#include <netinet/in.h>
#include <arpa/inet.h>

#include "relay.h"
#include "router.h"
#include "server.h"
#include "collector.h"
#include "dispatcher.h"

#ifdef HAVE_GZIP
#include <zlib.h>
#endif
#ifdef HAVE_LZ4
#include <lz4.h>
#include <lz4frame.h>
#endif
#ifdef HAVE_SNAPPY
#include <snappy-c.h>
#endif
#ifdef HAVE_SSL
#include <openssl/ssl.h>
#include <openssl/err.h>
#endif

#if defined(HAVE_DISPATCH_DISPATCH_H)
# include <dispatch/dispatch.h>
#elif defined(HAVE_SEMAPHORE_H)
# include <semaphore.h>
#else
# error "found no implementation for semaphores for your platform!"
#endif


enum conntype {
	LISTENER,
	CONNECTION
};

typedef struct _z_strm {
	ssize_t (*strmread)(struct _z_strm *, void *, size_t);  /* read func */
	/* read from buffer only func, on error set errno to ENOMEM, EMSGSIZE or EBADMSG */
	ssize_t (*strmreadbuf)(struct _z_strm *, void *, size_t, int, int);
	int (*strmclose)(struct _z_strm *);
	union {
#ifdef HAVE_GZIP
		struct gz {
			z_stream z;
			int inflatemode;
		} gz;
#endif
#ifdef HAVE_LZ4
		struct lz4 {
			LZ4F_decompressionContext_t lz;
			size_t iloc; /* location for unprocessed input */
		} lz4;
#endif
#ifdef HAVE_SSL
		SSL *ssl;
#endif
		int sock;
		/* udp variant (in order to receive info about sender) */
		struct udp_strm {
			int sock;
			struct sockaddr_in6 saddr;
			char *srcaddr;
			size_t srcaddrlen;
		} udp;
	} hdl;
#if defined(HAVE_GZIP) || defined(HAVE_LZ4) || defined(HAVE_SNAPPY)
	char *ibuf;
	size_t ipos;
	size_t isize;
#endif
	struct _z_strm *nextstrm;
} z_strm;

#define SOCKGROWSZ  32768
#define CONNGROWSZ  1024
#define MAX_LISTENERS 32  /* hopefully enough */
#define POLL_TIMEOUT  100
#define IDLE_DISCONNECT_TIME  (10 * 60 * 1000 * 1000)  /* 10 minutes */

/* connection takenby */
#define C_SETUP -2 /* being setup */
#define C_FREE  -1 /* free */
#define C_IN  0    /* not taken */
/* > 0	taken by worker with id */

typedef struct _connection {
	int sock;
	z_strm *strm;
	char takenby;
	char srcaddr[24];  /* string representation of source address */
	char buf[METRIC_BUFSIZ];
	int buflen;
	char needmore:1;
	char noexpire:1;
	char isaggr:1;
	char isudp:1;
	char datawaiting; /* full byte for atomic access */
	char metric[METRIC_BUFSIZ];
	destination dests[CONN_DESTS_SIZE];
	size_t destlen;
	struct timeval lastwork;
	unsigned int maxsenddelay;
} connection;

struct _dispatcher {
	pthread_t tid;
	enum conntype type;
	size_t metrics;
	size_t blackholes;
	size_t discards;
	size_t ticks;
	size_t sleeps;
	size_t prevmetrics;
	size_t prevblackholes;
	size_t prevdiscards;
	size_t prevticks;
	size_t prevsleeps;
	char id;
	char keep_running;  /* these all use a full byte for atomic access */
	char route_refresh_pending;
	char hold;
	char tags_supported;
	router *rtr;
	router *pending_rtr;
	char *allowed_chars;
	int maxinplen;
	int maxmetriclen;
};

static listener **listeners = NULL;
static connection *connections = NULL;
static size_t connectionslen = 0;
pthread_rwlock_t listenerslock = PTHREAD_RWLOCK_INITIALIZER;
pthread_rwlock_t connectionslock = PTHREAD_RWLOCK_INITIALIZER;
static size_t acceptedconnections = 0;
static size_t closedconnections = 0;
static unsigned int sockbufsize = 0;

/* connection specific readers and closers */

/* ordinary socket */
static inline ssize_t
sockread(z_strm *strm, void *buf, size_t sze)
{
	return read(strm->hdl.sock, buf, sze);
}

static inline int
sockclose(z_strm *strm)
{
	int ret = close(strm->hdl.sock);
	free(strm);
	return ret;
}

/* udp socket */
static inline ssize_t
udpsockread(z_strm *strm, void *buf, size_t sze)
{
	ssize_t ret;
	struct udp_strm *s = &strm->hdl.udp;
	socklen_t slen = sizeof(s->saddr);
	ret = recvfrom(s->sock, buf, sze, 0, (struct sockaddr *)&s->saddr, &slen);
	if (ret <= 0)
		return ret;

	/* figure out who's calling */
	s->srcaddr[0] = '\0';
	switch (s->saddr.sin6_family) {
		case PF_INET:
			inet_ntop(s->saddr.sin6_family,
					&((struct sockaddr_in *)&s->saddr)->sin_addr,
					s->srcaddr, s->srcaddrlen);
			break;
		case PF_INET6:
			inet_ntop(s->saddr.sin6_family, &s->saddr.sin6_addr,
					s->srcaddr, s->srcaddrlen);
			break;
	}

	return ret;
}

static inline int
udpsockclose(z_strm *strm)
{
	int ret = close(strm->hdl.udp.sock);
	free(strm);
	return ret;
}

#ifdef HAVE_GZIP
/* gzip wrapped socket */
static inline ssize_t
gzipreadbuf(z_strm *strm, void *buf, size_t sze, int last_ret, int err);

static inline ssize_t
gzipread(z_strm *strm, void *buf, size_t sze)
{
	z_stream *zstrm = &(strm->hdl.gz.z);
	int ret;

	if (zstrm->avail_in + 1 >= strm->isize) {
		logerr("buffer overflow during read of gzip stream\n");
		errno = EBADMSG;
		return -1;
	}
	/* update ibuf */
	if ((Bytef *)strm->ibuf != zstrm->next_in) {
		memmove(strm->ibuf, zstrm->next_in, zstrm->avail_in);
		zstrm->next_in = (Bytef *)strm->ibuf;
		strm->ipos = zstrm->avail_in;
	}

	/* read any available data, if it fits */
	ret = strm->nextstrm->strmread(strm->nextstrm,
			strm->ibuf + strm->ipos,
			strm->isize - strm->ipos);
	if (ret > 0) {
		zstrm->avail_in += ret;
		strm->ipos += ret;
	} else if (ret < 0) {
		if (errno != EINTR && errno != EAGAIN && errno != EWOULDBLOCK)
			strm->hdl.gz.inflatemode = Z_FINISH;
	} else {
		/* ret == 0: EOF, which means we didn't read anything here, so
		 * calling inflate should be to flush whatever is in the zlib
		 * buffers, much like a read error.
		 * data in buffers may be exist, read with gzipreadbuf */
		strm->hdl.gz.inflatemode = Z_FINISH;
		return 0;
	}

	return gzipreadbuf(strm, buf, sze, ret, errno);
}

/* read data from buffer */
static inline ssize_t
gzipreadbuf(z_strm *strm, void *buf, size_t sze, int rval, int err)
{
	z_stream *zstrm = &(strm->hdl.gz.z);
	int iret;

	zstrm->next_out = (Bytef *)buf;
	zstrm->avail_out = (uInt)sze;
	zstrm->total_out = 0;

	iret = inflate(zstrm, strm->hdl.gz.inflatemode);
	switch (iret) {
		case Z_OK:  /* progress has been made */
			/* calculate the "returned" bytes */
			iret = sze - zstrm->avail_out;
			break;
		case Z_STREAM_END:  /* everything uncompressed, nothing pending */
			iret = sze - zstrm->avail_out;
			break;
		case Z_DATA_ERROR:  /* corrupt input */
			inflateSync(zstrm);
			/* return isn't much of interest, we will call inflate next
			 * time and sync again if it still fails */
			iret = -1;
			break;
		case Z_MEM_ERROR:  /* out of memory */
			logerr("out of memory during read of gzip stream\n");
			errno = ENOMEM;
			return -1;
			break;
		case Z_BUF_ERROR:  /* output buffer full or nothing to read */
			errno = EAGAIN;
			break;
		default:
			iret = -1;
	}
	if (iret < 1) {
		if (strm->ipos == strm->isize) {
			logerr("buffer overflow during read of gzip stream\n");
			errno = EBADMSG;
		} else if (rval < 0)
			errno = err ? err : EAGAIN;
	}

	return (ssize_t)iret;
}

static inline int
gzipclose(z_strm *strm)
{
	int ret = strm->nextstrm->strmclose(strm->nextstrm);
	inflateEnd(&(strm->hdl.gz.z));
	free(strm->ibuf);
	free(strm);
	return ret;
}
#endif

#ifdef HAVE_LZ4
/* lz4 wrapped socket */
static inline ssize_t
lzreadbuf(z_strm *strm, void *buf, size_t sze, int rval, int err);

static inline ssize_t
lzreadbuf(z_strm *strm, void *buf, size_t sze, int rval, int err);

static inline ssize_t
lzread(z_strm *strm, void *buf, size_t sze)
{
	int ret;
	/* update ibuf */
	if (strm->hdl.lz4.iloc > 0) {
		memmove(strm->ibuf, strm->ibuf + strm->hdl.lz4.iloc, strm->ipos - strm->hdl.lz4.iloc);
		strm->ipos -= strm->hdl.lz4.iloc;
		strm->hdl.lz4.iloc = 0;
	} else if (strm->ipos == strm->isize) {
		logerr("buffer overflow during read of lz4 stream\n");
		errno = EMSGSIZE;
		return -1;
	}

	/* read any available data, if it fits */
	ret = strm->nextstrm->strmread(strm->nextstrm,
			strm->ibuf + strm->ipos, strm->isize - strm->ipos);

	/* if EOF(0) or no-data(-1) then only get out now if the input
	 * buffer is empty because start of next frame may be waiting for us */

	if (ret > 0) {
		strm->ipos += ret;
	} else if (ret < 0) {
		if (strm->ipos == 0)
			return -1;
	} else {
		/* ret == 0, a.k.a. EOF */
		if (strm->ipos == 0)
			return 0;
	}
	return lzreadbuf(strm, buf, sze, ret, errno);
}

static inline ssize_t
lzreadbuf(z_strm *strm, void *buf, size_t sze, int rval, int err)
{
	/* attempt to decompress something from the (partial) frame that's
	 * arrived so far.  srcsize is updated to the number of bytes
	 * consumed. likewise for destsize and bytes written */
	size_t ret;
	size_t srcsize;
	size_t destsize;

	srcsize = strm->ipos - strm->hdl.lz4.iloc;
	if (srcsize == 0)	/* input buffer decompressed */
		return 0;

	destsize = sze;
	
	ret = LZ4F_decompress(strm->hdl.lz4.lz, buf, &destsize, strm->ibuf + strm->hdl.lz4.iloc, &srcsize, NULL);

	/* check for error before doing anything else */

	if (LZ4F_isError(ret)) {
		/* need reset */
		LZ4F_resetDecompressionContext(strm->hdl.lz4.lz);

		/* liblz4 doesn't allow access to the error constants so have to
		 * return a generic code */
		if (strm->hdl.lz4.iloc == 0 && strm->ipos == strm->isize) {
			logerr("Error %s reading LZ4 compressed data, input buffer overflow\n", LZ4F_getErrorName(ret));
			errno = EBADMSG;
		} else if (rval == 0 ||
				   (rval == -1 && errno != EINTR && errno != EAGAIN && errno != EWOULDBLOCK)) {
			logerr("Error %s reading LZ4 compressed data, lost %lu bytes in input buffer\n",
				   LZ4F_getErrorName(ret), strm->ipos - strm->hdl.lz4.iloc);
			errno = EBADMSG;
		} else
			errno = err ? err : EAGAIN;

		return -1;
	}

	/* if we decompressed something, update our ibuf */

	if (destsize > 0) {
		strm->hdl.lz4.iloc += srcsize;
	} else if (destsize == 0) {
		tracef("No LZ4 data was produced\n");
		errno = err ? err : EAGAIN;
		return -1;
	}

#ifdef ENABLE_TRACE
	/* debug logging */
	if (ret == 0)
		tracef("LZ4 frame fully decoded\n");
#endif

	return (ssize_t)destsize;
}

static inline int
lzclose(z_strm *strm)
{
	int ret = strm->nextstrm->strmclose(strm->nextstrm);
	LZ4F_freeDecompressionContext(strm->hdl.lz4.lz);
	free(strm->ibuf);
	free(strm);
	return ret;
}
#endif

#ifdef HAVE_SNAPPY
/* snappy wrapped socket */
static inline ssize_t
snappyreadbuf(z_strm *strm, void *buf, size_t sze, int rval, int err);

static inline ssize_t
snappyreadbuf(z_strm *strm, void *buf, size_t sze, int rval, int err);

static inline ssize_t
snappyread(z_strm *strm, void *buf, size_t sze)
{
	char *ibuf = strm->ibuf;
	int ret;
	size_t buflen = sze;

	/* read any available data, if it fits */
	ret = strm->nextstrm->strmread(strm->nextstrm,
			ibuf + strm->ipos,
			strm->isize - strm->ipos);
	if (ret > 0) {
		strm->ipos += ret;
	} else if (ret < 0) {
		return -1;
	} else {
		/* ret == 0, a.k.a. EOF */
		return 0;
	}

	ret = snappy_uncompress(ibuf, strm->ipos, buf, &buflen);

	/* if we decompressed something, update our ibuf */
	if (ret == SNAPPY_OK) {
		strm->ipos = strm->ipos - buflen;
		memmove(ibuf, ibuf + buflen, strm->ipos);
	} else if (ret == SNAPPY_BUFFER_TOO_SMALL) {
		logerr("discarding snappy buffer: "
				"the uncompressed block is too large\n");
		strm->ipos = 0;
	}

	return (ssize_t)(ret == SNAPPY_OK ? buflen : -1);
}

static inline ssize_t
snappyreadbuf(z_strm *strm, void *buf, size_t sze, int rval, int err)
{
	return 0;
}

static inline int
snappyclose(z_strm *strm)
{
	int ret = strm->nextstrm->strmclose(strm->nextstrm);
	free(strm->ibuf);
	free(strm);
	return ret;
}
#endif

#ifdef HAVE_SSL
/* (Open|Libre)SSL wrapped socket */
static inline ssize_t
sslread(z_strm *strm, void *buf, size_t sze)
{
	return (ssize_t)SSL_read(strm->hdl.ssl, buf, (int)sze);
}

static inline int
sslclose(z_strm *strm)
{
	int sock = SSL_get_fd(strm->hdl.ssl);
	SSL_free(strm->hdl.ssl);
	free(strm);
	return close(sock);
}
#endif

/**
 * Helper function to try and be helpful to the user.  If errno
 * indicates no new fds could be made, checks what the current max open
 * files limit is, and if it's close to what we have in use now, write
 * an informative message to stderr.
 */
void
dispatch_check_rlimit_and_warn(void)
{
	if (errno == EISCONN || errno == EMFILE) {
		struct rlimit ofiles;
		/* rlimit can be changed for the running process (at least on
		 * Linux 2.6+) so refetch this value every time, should only
		 * occur on errors anyway */
		if (getrlimit(RLIMIT_NOFILE, &ofiles) < 0)
			ofiles.rlim_max = 0;
		if (ofiles.rlim_max != RLIM_INFINITY && ofiles.rlim_max > 0)
			logerr("process configured maximum connections = %d, "
					"consider raising max open files/max descriptor limit\n",
					(int)ofiles.rlim_max);
	}
}

#define MAX_LISTENERS 32  /* hopefully enough */

/**
 * Adds an (initial) listener socket to the chain of connections.
 * Listener sockets are those which need to be accept()-ed on.
 */
int
dispatch_addlistener(listener *lsnr)
{
	int c;
	int *socks;

	if (lsnr->ctype == CON_UDP) {
		/* Adds a pseudo-listener for datagram (UDP) sockets, which is
		 * pseudo, for in fact it adds a new connection, but makes sure
		 * that connection won't be closed after being idle, and won't
		 * count that connection as an incoming connection either. */
		for (socks = lsnr->socks; *socks != -1; socks++) {
			c = dispatch_addconnection(*socks, lsnr);

			if (c == -1)
				return 1;

			connections[c].noexpire = 1;
			connections[c].isudp = 1;
			acceptedconnections--;
		}

		return 0;
	}

	pthread_rwlock_wrlock(&listenerslock);
	for (c = 0; c < MAX_LISTENERS; c++) {
		if (listeners[c] == NULL) {
			listeners[c] = lsnr;
			for (socks = lsnr->socks; *socks != -1; socks++)
				(void) fcntl(*socks, F_SETFL, O_NONBLOCK);
			break;
		}
	}
	if (c == MAX_LISTENERS) {
		logerr("cannot add new listener: "
				"no more free listener slots (max = %d)\n",
				MAX_LISTENERS);
		pthread_rwlock_unlock(&listenerslock);
		return 1;
	}
	pthread_rwlock_unlock(&listenerslock);

	return 0;
}

/**
 * Remove listener from the listeners list.  Each removal will incur a
 * global lock.  Frequent usage of this function is not anticipated.
 */
void
dispatch_removelistener(listener *lsnr)
{
	int c;
	int *socks;

	if (lsnr->ctype != CON_UDP) {
		pthread_rwlock_wrlock(&listenerslock);
		/* find connection */
		for (c = 0; c < MAX_LISTENERS; c++)
			if (listeners[c] != NULL && listeners[c] == lsnr)
				break;
		if (c == MAX_LISTENERS) {
			/* not found?!? */
			logerr("dispatch: cannot find listener to remove!\n");
			pthread_rwlock_unlock(&listenerslock);
			return;
		}
		listeners[c] = NULL;
		pthread_rwlock_unlock(&listenerslock);
	}
	/* cleanup */
#ifdef HAVE_SSL
	if ((lsnr->transport & ~0xFFFF) == W_SSL)
		SSL_CTX_free(lsnr->ctx);
#endif
	/* acquire a write lock on connections, which is a bit wrong, but it
	 * ensures all dispatchers are stopped while we close the sockets,
	 * which avoids a race on the reading thereof if this is a UDP
	 * connection */
	pthread_rwlock_wrlock(&connectionslock);
	for (socks = lsnr->socks; *socks != -1; socks++) {
		close(*socks);
		*socks = -1;
	}
	pthread_rwlock_unlock(&connectionslock);
	if (lsnr->saddrs) {
		freeaddrinfo(lsnr->saddrs);
		lsnr->saddrs = NULL;
	}
}

/**
 * Copy over all state related things from olsnr to nlsnr and ensure
 * olsnr can be discarded (that is, thrown away without calling
 * dispatch_removelistener).
 */
void
dispatch_transplantlistener(listener *olsnr, listener *nlsnr, router *r)
{
	int c;

	pthread_rwlock_wrlock(&listenerslock);
	for (c = 0; c < MAX_LISTENERS; c++) {
		if (listeners[c] == olsnr) {
			router_transplant_listener_socks(r, olsnr, nlsnr);
#ifdef HAVE_SSL
			if ((nlsnr->transport & ~0xFFFF) == W_SSL)
				nlsnr->ctx = olsnr->ctx;
#endif
			if (olsnr->saddrs) {
				freeaddrinfo(olsnr->saddrs);
				olsnr->saddrs = NULL;
			}
			listeners[c] = nlsnr;
			break;  /* found and done */
		}
	}
	pthread_rwlock_unlock(&listenerslock);
}

#define CONNGROWSZ  1024

/**
 * Adds a connection socket to the chain of connections.
 * Connection sockets are those which need to be read from.
 * Returns the connection id, or -1 if a failure occurred.
 */
int
dispatch_addconnection(int sock, listener *lsnr)
{
	size_t c;
	struct sockaddr_in6 saddr;
	socklen_t saddr_len = sizeof(saddr);
#if defined(HAVE_GZIP) || defined(HAVE_LZ4) || defined(HAVE_SNAPPY)
	int compress_type;
	char *ibuf;
#endif

	pthread_rwlock_rdlock(&connectionslock);
	for (c = 0; c < connectionslen; c++)
		if (__sync_bool_compare_and_swap(&(connections[c].takenby), C_FREE, C_SETUP))
			break;
	pthread_rwlock_unlock(&connectionslock);

	if (c == connectionslen) {
		connection *newlst;

		pthread_rwlock_wrlock(&connectionslock);
		if (connectionslen > c) {
			/* another dispatcher just extended the list */
			pthread_rwlock_unlock(&connectionslock);
			return dispatch_addconnection(sock, lsnr);
		}
		newlst = realloc(connections,
				sizeof(connection) * (connectionslen + CONNGROWSZ));
		if (newlst == NULL) {
			logerr("cannot add new connection: "
					"out of memory allocating more slots (max = %zu)\n",
					connectionslen);

			pthread_rwlock_unlock(&connectionslock);
			return -1;
		} else if (newlst != connections) {
		    /* reset srcaddr after realloc due to issue 346 */
		    for (c = 0; c < connectionslen; c++) {
			if (newlst[c].isudp) {
			    newlst[c].strm->hdl.udp.srcaddr = newlst[c].srcaddr;
			    newlst[c].strm->hdl.udp.srcaddrlen = sizeof(newlst[c].srcaddr);
			}
		    }
		}

		for (c = connectionslen; c < connectionslen + CONNGROWSZ; c++) {
			memset(&newlst[c], '\0', sizeof(connection));
			newlst[c].takenby = C_FREE;  /* free */
		}
		connections = newlst;
		c = connectionslen;  /* for the setup code below */
		newlst[c].takenby = C_SETUP;
		connectionslen += CONNGROWSZ;

		pthread_rwlock_unlock(&connectionslock);
	}

	/* figure out who's calling */
	if (getpeername(sock, (struct sockaddr *)&saddr, &saddr_len) == 0) {
		snprintf(connections[c].srcaddr, sizeof(connections[c].srcaddr),
				"(unknown)");
		switch (saddr.sin6_family) {
			case PF_INET:
				inet_ntop(saddr.sin6_family,
						&((struct sockaddr_in *)&saddr)->sin_addr,
						connections[c].srcaddr, sizeof(connections[c].srcaddr));
				break;
			case PF_INET6:
				inet_ntop(saddr.sin6_family, &saddr.sin6_addr,
						connections[c].srcaddr, sizeof(connections[c].srcaddr));
				break;
		}
	}

	(void) fcntl(sock, F_SETFL, O_NONBLOCK);
	if (sockbufsize > 0) {
		if (setsockopt(sock, SOL_SOCKET, SO_RCVBUF,
				&sockbufsize, sizeof(sockbufsize)) != 0)
			;
	}
	connections[c].sock = sock;
	connections[c].strm = malloc(sizeof(z_strm));
	if (connections[c].strm == NULL) {
		logerr("cannot add new connection: "
				"out of memory allocating stream\n");
		__sync_bool_compare_and_swap(&(connections[c].takenby), C_SETUP, C_FREE);
		return -1;
	}

	/* set socket or SSL connection */
	connections[c].strm->nextstrm = NULL;
	connections[c].strm->strmreadbuf = NULL;
	if (lsnr == NULL || (lsnr->transport & ~0xFFFF) != W_SSL) {
		if (lsnr == NULL || lsnr->ctype != CON_UDP) {
			connections[c].strm->hdl.sock = sock;
			connections[c].strm->strmread = &sockread;
			connections[c].strm->strmclose = &sockclose;
		} else {
			connections[c].strm->hdl.udp.sock = sock;
			connections[c].strm->hdl.udp.srcaddr =
				connections[c].srcaddr;
			connections[c].strm->hdl.udp.srcaddrlen =
				sizeof(connections[c].srcaddr);
			connections[c].strm->strmread = &udpsockread;
			connections[c].strm->strmclose = &udpsockclose;
		}
#ifdef HAVE_SSL
	} else {
		if ((connections[c].strm->hdl.ssl = SSL_new(lsnr->ctx)) == NULL) {
			logerr("cannot add new connection: %s\n",
					ERR_reason_error_string(ERR_get_error()));
			free(connections[c].strm);
			__sync_bool_compare_and_swap(&(connections[c].takenby), C_SETUP, C_FREE);
			return -1;
		};
		SSL_set_fd(connections[c].strm->hdl.ssl, sock);
		SSL_set_accept_state(connections[c].strm->hdl.ssl);

		connections[c].strm->strmread = &sslread;
		connections[c].strm->strmclose = &sslclose;
#endif
	}

#if defined(HAVE_GZIP) || defined(HAVE_LZ4) || defined(HAVE_SNAPPY)
	if (lsnr == NULL)
		compress_type = 0;
	else
		compress_type = lsnr->transport & 0xFFFF;

	/* allocate input buffer */
	if (compress_type == W_GZIP || compress_type == W_LZ4 || compress_type == W_SNAPPY) {
		ibuf = malloc(METRIC_BUFSIZ);
		if (ibuf == NULL) {
			logerr("cannot add new connection: "
					"out of memory allocating stream ibuf\n");
			free(connections[c].strm);
			__sync_bool_compare_and_swap(&(connections[c].takenby), C_SETUP, C_FREE);
			return -1;
		}
	} else
		ibuf = NULL;
#endif


	/* setup decompressor */
	if (lsnr == NULL) {
		/* do nothing, catch case only */
	}
#ifdef HAVE_GZIP
	else if (compress_type == W_GZIP) {
		z_strm *zstrm = malloc(sizeof(z_strm));
		if (zstrm == NULL) {
			logerr("cannot add new connection: "
					"out of memory allocating gzip stream\n");
			free(ibuf);
			free(connections[c].strm);
			__sync_bool_compare_and_swap(&(connections[c].takenby), C_SETUP, C_FREE);
			return -1;
		}
		zstrm->hdl.gz.z.zalloc = Z_NULL;
		zstrm->hdl.gz.z.zfree = Z_NULL;
		zstrm->hdl.gz.z.opaque = Z_NULL;
		zstrm->ipos = 0;
<<<<<<< HEAD
		inflateInit2(&(zstrm->hdl.gz.z), 15 + 16);
		zstrm->hdl.gz.inflatemode = Z_SYNC_FLUSH;

		zstrm->ibuf = ibuf;
		zstrm->isize = METRIC_BUFSIZ;
		zstrm->hdl.gz.z.next_in = (Bytef *)zstrm->ibuf;
		zstrm->hdl.gz.z.avail_in = 0;

=======
		if (inflateInit2(&(zstrm->hdl.z), 15 + 16) != Z_OK) {
			free(zstrm);
			zstrm = NULL;
			logerr("Failed to create gzip decompression context\n");
			__sync_bool_compare_and_swap(&(connections[c].takenby), -2, -1);
			return -1;
		}
>>>>>>> 09b95fe5
		zstrm->strmread = &gzipread;
		zstrm->strmreadbuf = &gzipreadbuf;
		zstrm->strmclose = &gzipclose;
		zstrm->nextstrm = connections[c].strm;
		connections[c].strm = zstrm;
	}
#endif
#ifdef HAVE_LZ4
	else if (compress_type == W_LZ4) {
		z_strm *lzstrm = malloc(sizeof(z_strm));
		if (lzstrm == NULL) {
			logerr("cannot add new connection: "
					"out of memory allocating lz4 stream\n");
			free(ibuf);
			free(connections[c].strm);
			__sync_bool_compare_and_swap(&(connections[c].takenby), C_SETUP, C_FREE);
			return -1;
		}
		if (LZ4F_isError(LZ4F_createDecompressionContext(&lzstrm->hdl.lz4.lz, LZ4F_VERSION))) {
			logerr("Failed to create LZ4 decompression context\n");
			free(ibuf);
			free(connections[c].strm);
			return -1;
		}
		lzstrm->ibuf = ibuf;
		lzstrm->isize = METRIC_BUFSIZ;
		lzstrm->ipos = 0;
		lzstrm->hdl.lz4.iloc = 0;

		lzstrm->strmread = &lzread;
		lzstrm->strmreadbuf = &lzreadbuf;
		lzstrm->strmclose = &lzclose;
		lzstrm->nextstrm = connections[c].strm;
		connections[c].strm = lzstrm;
	}
#endif
#ifdef HAVE_SNAPPY
	else if (compress_type == W_SNAPPY) {
		z_strm *lzstrm = malloc(sizeof(z_strm));
		if (lzstrm == NULL) {
			logerr("cannot add new connection: "
					"out of memory allocating snappy stream\n");
			__sync_bool_compare_and_swap(&(connections[c].takenby), C_SETUP, C_FREE);
			free(ibuf);
			free(connections[c].strm);
			__sync_bool_compare_and_swap(&(connections[c].takenby), C_SETUP, C_FREE);
			return -1;
		}

		lzstrm->ibuf = ibuf;
		lzstrm->isize = METRIC_BUFSIZ;
		lzstrm->ipos = 0;

		lzstrm->strmread = &snappyread;
		lzstrm->strmreadbuf = &snappyreadbuf;
		lzstrm->strmclose = &snappyclose;
		lzstrm->nextstrm = connections[c].strm;
		connections[c].strm = lzstrm;
	}
#endif

	connections[c].buflen = 0;
	connections[c].needmore = 0;
	connections[c].noexpire = noexpire;
	connections[c].isaggr = 0;
	connections[c].isudp = 0;
	connections[c].destlen = 0;
	gettimeofday(&connections[c].lastwork, NULL);
	connections[c].datawaiting = 0;
	/* after this dispatchers will pick this connection up */
	__sync_bool_compare_and_swap(&(connections[c].takenby), C_SETUP, C_IN);
	__sync_add_and_fetch(&acceptedconnections, 1);

	return c;
}

/**
 * Adds a connection which we know is from an aggregator, so direct
 * pipe.  This is different from normal connections that we don't want
 * to count them, never expire them, and want to recognise them when
 * we're doing reloads.
 */
int
dispatch_addconnection_aggr(int sock)
{
	int conn = dispatch_addconnection(sock, NULL);

	if (conn == -1)
		return 1;

	connections[conn].noexpire = 1;
	connections[conn].isaggr = 1;
	acceptedconnections--;

	return 0;
}

inline static char
dispatch_process_dests(connection *conn, dispatcher *self, struct timeval now)
{
	int i;
	char force;

	if (conn->destlen > 0) {
		if (conn->maxsenddelay == 0)
			conn->maxsenddelay = ((rand() % 750) + 250) * 1000;
		/* force when aggr (don't stall it) or after timeout */
		force = conn->isaggr ? 1 :
			timediff(conn->lastwork, now) > conn->maxsenddelay;
		for (i = 0; i < conn->destlen; i++) {
			tracef("dispatcher %d, connfd %d, metric %s, queueing to %s:%d\n",
					self->id, conn->sock, conn->dests[i].metric,
					server_ip(conn->dests[i].dest),
					server_port(conn->dests[i].dest));
			if (server_send(conn->dests[i].dest,
						conn->dests[i].metric, force) == 0)
				break;
		}
		if (i < conn->destlen) {
			conn->destlen -= i;
			memmove(&conn->dests[0], &conn->dests[i],
					(sizeof(destination) * conn->destlen));
			return 0;
		} else {
			/* finally "complete" this metric */
			conn->destlen = 0;
			conn->lastwork = now;
		}
	}

	return 1;
}

/* Extract received metrics from buffer */
static void
dispatch_received_metrics(connection *conn, dispatcher *self)
{
	/* Metrics look like this: metric_path value timestamp\n
	 * due to various messups we need to sanitise the
	 * metrics_path here, to ensure we can calculate the metric
	 * name off the filesystem path (and actually retrieve it in
	 * the web interface).
	 * Since tag support, metrics can look like this:
	 *   metric_path[;tag=value ...] value timestamp\n
	 * where the tag=value part can be repeated.  It should not be
	 * sanitised, however. */
	char *p, *q, *firstspace, *lastnl;
	char search_tags;

	q = conn->metric;
	firstspace = NULL;
	lastnl = NULL;
	search_tags = self->tags_supported;
	for (p = conn->buf; p - conn->buf < conn->buflen; p++) {
		if (*p == '\n' || *p == '\r') {
			/* end of metric */
			lastnl = p;

			/* just a newline on it's own? some random garbage?
			 * do we exceed the set limits? drop */
			if (q == conn->metric || firstspace == NULL ||
					q - conn->metric > self->maxinplen - 1 ||
					firstspace - conn->metric > self->maxmetriclen)
			{
				__sync_add_and_fetch(&(self->discards), 1);
				q = conn->metric;
				firstspace = NULL;
				continue;
			}

			__sync_add_and_fetch(&(self->metrics), 1);
			/* add newline and terminate the string, we can do this
			 * because we substract one from buf and we always store
			 * a full metric in buf before we copy it to metric
			 * (which is of the same size) */
			*q++ = '\n';
			*q = '\0';

			/* perform routing of this metric */
			tracef("dispatcher %d, connfd %d, metric %s",
					self->id, conn->sock, conn->metric);
			__sync_add_and_fetch(&(self->blackholes),
					router_route(self->rtr,
						conn->dests, &conn->destlen, CONN_DESTS_SIZE,
						conn->srcaddr,
						conn->metric, firstspace, self->id - 1));
			tracef("dispatcher %d, connfd %d, destinations %zd\n",
					self->id, conn->sock, conn->destlen);

			/* restart building new one from the start */
			q = conn->metric;
			firstspace = NULL;
			search_tags = self->tags_supported;

			conn->hadwork = 1;
			gettimeofday(&conn->lastwork, NULL);
			conn->maxsenddelay = 0;
			/* send the metric to where it is supposed to go */
			if (dispatch_process_dests(conn, self, conn->lastwork) == 0)
				break;
		} else if (*p == ' ' || *p == '\t' || *p == '.') {
			/* separator */
			if (q == conn->metric) {
				/* make sure we skip this on next iteration to
				 * avoid an infinite loop, issues #8 and #51 */
				lastnl = p;
				continue;
			}
			if (*p == '\t')
				*p = ' ';
			if (*p == ' ' && firstspace == NULL) {
				if (*(q - 1) == '.')
					q--;  /* strip trailing separator */
				firstspace = q;
				*q++ = ' ';
			} else {
				/* metric_path separator or space,
				 * - duplicate elimination
				 * - don't start with separator/space */
				if (*(q - 1) != *p && (q - 1) != firstspace)
					*q++ = *p;
			}
		} else if (search_tags && *p == ';') {
			/* copy up to next space */
			search_tags = 0;
			firstspace = q;
			*q++ = *p;
		} else if (
				*p != '\0' && (
					firstspace != NULL ||
					(*p >= 'a' && *p <= 'z') ||
					(*p >= 'A' && *p <= 'Z') ||
					(*p >= '0' && *p <= '9') ||
					strchr(self->allowed_chars, *p)
				)
			)
		{
			/* copy char */
			*q++ = *p;
		} else {
			/* something barf, replace by underscore */
			*q++ = '_';
		}
	}
	conn->needmore = q != conn->metric;
	if (lastnl != NULL) {
		/* move remaining stuff to the front */
		conn->buflen -= lastnl + 1 - conn->buf;
		tracef("dispatcher %d, conn->buf: %p, lastnl: %p, diff: %zd, "
				"conn->buflen: %d, sizeof(conn->buf): %lu, "
				"memmove(%d, %lu, %d)\n",
				self->id,
				conn->buf, lastnl, lastnl - conn->buf,
				conn->buflen, sizeof(conn->buf),
				0, lastnl + 1 - conn->buf, conn->buflen + 1);
		tracef("dispatcher %d, pre conn->buf: %s\n", self->id, conn->buf);
		/* copy last NULL-byte for debug tracing */
		memmove(conn->buf, lastnl + 1, conn->buflen + 1);
		tracef("dispatcher %d, post conn->buf: %s\n", self->id, conn->buf);
	}
}


#define IDLE_DISCONNECT_TIME  (10 * 60 * 1000 * 1000)  /* 10 minutes */
/**
 * Look at conn and see if works needs to be done.  If so, do it.  This
 * function operates on an (exclusive) lock on the connection it serves.
 * Schematically, what this function does is like this:
 *
 *   read (partial) data  <----
 *         |                   |
 *         v                   |
 *   split and clean metrics   |
 *         |                   |
 *         v                   |
 *   route metrics             | feedback loop
 *         |                   | (stall client)
 *         v                   |
 *   send 1st attempt          |
 *         \                   |
 *          v*                 | * this is optional, but if a server's
 *   retry send (<1s)  --------    queue is full, the client is stalled
 *      block reads
 */
static int
dispatch_connection(connection *conn, dispatcher *self, struct timeval start)
{
	ssize_t len;
	int err;

	/* first try to resume any work being blocked */
	if (dispatch_process_dests(conn, self, start) == 0) {
		__sync_bool_compare_and_swap(&(conn->takenby), self->id, C_IN);
		return 0;
	}

<<<<<<< HEAD
	/* don't poll (read) when the last time we ran nothing happened,
	 * this is to avoid excessive CPU usage, issue #126 */
	if (!conn->hadwork && timediff(conn->lastwork, start) < 100 * 1000) {
		__sync_bool_compare_and_swap(&(conn->takenby), self->id, C_IN);
=======
	/* only read from socket when there's actually something to read,
	 * this should avoid excessive CPU usage, issue #126 */
	if (__sync_bool_compare_and_swap(&(conn->datawaiting), 0, 0)) {
		__sync_bool_compare_and_swap(&(conn->takenby), self->id, 0);
>>>>>>> 09b95fe5
		return 0;
	}

	len = -2;
	/* try to read more data, if that succeeds, or we still have data
	 * left in the buffer, try to process the buffer */
	if (
			(!conn->needmore && conn->buflen > 0) ||
			(len = conn->strm->strmread(conn->strm,
						conn->buf + conn->buflen,
						(sizeof(conn->buf) - 1) - conn->buflen)) > 0
	   )
	{
		ssize_t ilen;
		if (len > 0) {
			conn->buflen += len;
			tracef("dispatcher %d, connfd %d, read %zd bytes from socket\n",
					self->id, conn->sock, len);
#ifdef ENABLE_TRACE
			conn->buf[conn->buflen] = '\0';
#endif
		}

<<<<<<< HEAD
		err = errno;
		dispatch_received_metrics(conn, self);
		if (conn->strm->strmreadbuf != NULL) {
			while((ilen = conn->strm->strmreadbuf(conn->strm,
							conn->buf + conn->buflen,
							(sizeof(conn->buf) - 1) - conn->buflen, len, err)) > 0) {
				conn->buflen += ilen;
				tracef("dispatcher %d, connfd %d, read %zd bytes from socket\n",
						self->id, conn->sock, ilen);
#ifdef ENABLE_TRACE
				conn->buf[conn->buflen] = '\0';
#endif
				dispatch_received_metrics(conn, self);
=======
		/* Metrics look like this: metric_path value timestamp\n
		 * due to various messups we need to sanitise the
		 * metrics_path here, to ensure we can calculate the metric
		 * name off the filesystem path (and actually retrieve it in
		 * the web interface).
		 * Since tag support, metrics can look like this:
		 *   metric_path[;tag=value ...] value timestamp\n
		 * where the tag=value part can be repeated.  It should not be
		 * sanitised, however. */
		q = conn->metric;
		firstspace = NULL;
		lastnl = NULL;
		search_tags = self->tags_supported;
		for (p = conn->buf; p - conn->buf < conn->buflen; p++) {
			if (*p == '\n' || *p == '\r') {
				/* end of metric */
				lastnl = p;

				/* just a newline on it's own? some random garbage?
				 * do we exceed the set limits? drop */
				if (q == conn->metric || firstspace == NULL ||
						q - conn->metric > self->maxinplen - 1 ||
						firstspace - conn->metric > self->maxmetriclen)
				{
					__sync_add_and_fetch(&(self->discards), 1);
					q = conn->metric;
					firstspace = NULL;
					continue;
				}

				__sync_add_and_fetch(&(self->metrics), 1);
				/* add newline and terminate the string, we can do this
				 * because we substract one from buf and we always store
				 * a full metric in buf before we copy it to metric
				 * (which is of the same size) */
				*q++ = '\n';
				*q = '\0';

				/* perform routing of this metric */
				tracef("dispatcher %d, connfd %d, metric %s",
						self->id, conn->sock, conn->metric);
				__sync_add_and_fetch(&(self->blackholes),
						router_route(self->rtr,
							conn->dests, &conn->destlen, CONN_DESTS_SIZE,
							conn->srcaddr,
							conn->metric, firstspace, self->id - 1));
				tracef("dispatcher %d, connfd %d, destinations %zd\n",
						self->id, conn->sock, conn->destlen);

				/* restart building new one from the start */
				q = conn->metric;
				firstspace = NULL;
				search_tags = self->tags_supported;

				gettimeofday(&conn->lastwork, NULL);
				conn->maxsenddelay = 0;
				/* send the metric to where it is supposed to go */
				if (dispatch_process_dests(conn, self, conn->lastwork) == 0)
					break;
			} else if (*p == ' ' || *p == '\t' || *p == '.') {
				/* separator */
				if (q == conn->metric) {
					/* make sure we skip this on next iteration to
					 * avoid an infinite loop, issues #8 and #51 */
					lastnl = p;
					continue;
				}
				if (*p == '\t')
					*p = ' ';
				if (*p == ' ' && firstspace == NULL) {
					if (*(q - 1) == '.')
						q--;  /* strip trailing separator */
					firstspace = q;
					*q++ = ' ';
				} else {
					/* metric_path separator or space,
					 * - duplicate elimination
					 * - don't start with separator/space */
					if (*(q - 1) != *p && (q - 1) != firstspace)
						*q++ = *p;
				}
			} else if (search_tags && *p == ';') {
				/* copy up to next space */
				search_tags = 0;
				firstspace = q;
				*q++ = *p;
			} else if (
					*p != '\0' && (
						firstspace != NULL ||
						(*p >= 'a' && *p <= 'z') ||
						(*p >= 'A' && *p <= 'Z') ||
						(*p >= '0' && *p <= '9') ||
						strchr(self->allowed_chars, *p)
					)
				)
			{
				/* copy char */
				*q++ = *p;
			} else {
				/* something barf, replace by underscore */
				*q++ = '_';
>>>>>>> 09b95fe5
			}

			if (ilen < 0 && errno == ENOMEM) /* input buffer overflow */
				len = -1;
		}
	}
	if (len == -1 && (errno == EINTR ||
				errno == EAGAIN ||
				errno == EWOULDBLOCK))
	{
		/* nothing available/no work done */
		struct timeval stop;
		gettimeofday(&stop, NULL);
		if (!conn->noexpire &&
				timediff(conn->lastwork, stop) > IDLE_DISCONNECT_TIME)
		{
			/* force close connection below */
			len = 0;
		} else {
			__sync_bool_compare_and_swap(&(conn->takenby), self->id, C_IN);
			return 0;
		}
	}
	if (len == -1 || len == 0 || conn->isudp) {  /* error + EOF */
		/* we also disconnect the client in this case if our reading
		 * buffer is full, but we still need more (read returns 0 if the
		 * size argument is 0) -> this is good, because we can't do much
		 * with such client */

		if (conn->isaggr || conn->isudp) {
			/* reset buffer only (UDP/aggregations) and move on */
			conn->needmore = 1;
			conn->buflen = 0;
			__sync_bool_compare_and_swap(&(conn->takenby), self->id, C_IN);

			return len > 0;
		} else if (conn->destlen == 0) {
			tracef("dispatcher: %d, connfd: %d, len: %zd [%s], disconnecting\n",
					self->id, conn->sock, len,
					len < 0 ? strerror(errno) : "");
			__sync_add_and_fetch(&closedconnections, 1);
			conn->strm->strmclose(conn->strm);

			/* flag this connection as no longer in use, unless there is
			 * pending metrics to send */
<<<<<<< HEAD
			__sync_bool_compare_and_swap(&(conn->takenby), self->id, C_FREE);
=======
			conn->sock = -1;  /* ensure a poll won't match */
			__sync_bool_compare_and_swap(&(conn->takenby), self->id, -1);
>>>>>>> 09b95fe5

			return 0;
		}
	}

	/* "release" this connection again */
	__sync_bool_compare_and_swap(&(conn->takenby), self->id, C_IN);

	return 1;
}

/**
 * pthread compatible routine that handles connections and processes
 * whatever comes in on those.
 */
#ifdef HAVE_DISPATCH_DISPATCH_H
static dispatch_semaphore_t *datawaiting = NULL;
static dispatch_semaphore_t _datawaiting;
#define sem_init(X,Y,Z) *(X) = dispatch_semaphore_create(Z)
#define sem_post(X)            dispatch_semaphore_signal(*(X))
#define sema_wait(X,T)         dispatch_semaphore_wait(*(X), \
                                 dispatch_time(DISPATCH_TIME_NOW, T))
#else
static sem_t *datawaiting = NULL;
static sem_t _datawaiting;
static int sema_wait(sem_t *sem, long int timeout) {
	struct timespec wait;
	clock_gettime(CLOCK_REALTIME, &wait);
	wait.tv_nsec += timeout;
	if (wait.tv_nsec >= 1000000000) {
		wait.tv_sec++;
		wait.tv_nsec -= 1000000000;
	}
	return sem_timedwait(sem, &wait);
}
#endif
static void *
dispatch_runner(void *arg)
{
	dispatcher *self = (dispatcher *)arg;
	connection *conn;
	int c;

	if (self->type == LISTENER) {
		struct pollfd *ufds = NULL;
		int ufdslen = 0;
		int fds;
		int cfds;
		int f;
		int *sock;

		while (__sync_bool_compare_and_swap(&(self->keep_running), 1, 1)) {
			pthread_rwlock_rdlock(&connectionslock);
			if (ufdslen < MAX_LISTENERS + connectionslen) {
				ufdslen = MAX_LISTENERS + connectionslen;
				ufds = realloc(ufds, sizeof(ufds[0]) * ufdslen);
				if (ufds == NULL) {
					logerr("dispatch: failed to allocate socket poll "
							"space, cannot continue!\n");
					pthread_rwlock_unlock(&connectionslock);
					kill(getpid(), SIGTERM);
					return NULL;
				}
			}
			fds = 0;
			for (c = 0; c < connectionslen; c++) {
				conn = &(connections[c]);
				if (!__sync_bool_compare_and_swap(&(conn->takenby), 0, 0))
					continue;
				/* connections are only read from if we flagged that
				 * there is data waiting, so sockets cannot disappear
				 * for the read code doesn't trigger unless we polled it */
				if (__sync_bool_compare_and_swap(&(conn->datawaiting), 0, 0))
				{
					ufds[fds].fd = conn->sock;
					ufds[fds].events = POLLIN;
					fds++;
				}
			}
			pthread_rwlock_unlock(&connectionslock);
			cfds = fds;
			pthread_rwlock_rdlock(&listenerslock);
			for (c = 0; c < MAX_LISTENERS; c++) {
				if (listeners[c] == NULL)
					continue;
				for (sock = listeners[c]->socks; *sock != -1; sock++) {
					ufds[fds].fd = *sock;
					ufds[fds].events = POLLIN;
					fds++;
				}
			}
			pthread_rwlock_unlock(&listenerslock);
			if (poll(ufds, fds, 1000) <= 0)
				continue;

			for (f = 0; f < fds; f++) {
				if (f < cfds) {
					/* connection has data available */
					if (ufds[f].revents & (POLLIN | POLLERR | POLLHUP)) {
						pthread_rwlock_rdlock(&connectionslock);
						for (c = 0; c < connectionslen; c++) {
							conn = &(connections[c]);
							/* connection may be serviced at this point,
							 * that's fine */
							if ((char)__sync_add_and_fetch(&(conn->takenby), 0)
									< 0)
								continue;
							if (conn->sock == ufds[f].fd) {
								__sync_bool_compare_and_swap(
										&(conn->datawaiting), 0, 1);
								sem_post(datawaiting);
								tracef("data waiting on connection %d, "
										"src %s\n", conn->sock, conn->srcaddr);
							}
						}
						pthread_rwlock_unlock(&connectionslock);
					}
				} else {
					/* listener has new connection */
					if (ufds[f].revents & POLLIN) {
						int client;
						struct sockaddr addr;
						socklen_t addrlen = sizeof(addr);

						/* check if this connection belongs to an
						 * existing listener, this is in particular of
						 * importance when a listener was removed,
						 * because thay may have interleaved here, and
						 * we might get a POLLIN event for a closed
						 * socket */
						pthread_rwlock_rdlock(&listenerslock);
						for (c = 0; c < MAX_LISTENERS; c++) {
							if (listeners[c] == NULL)
								continue;
							sock = listeners[c]->socks;
							for ( ; *sock != -1; sock++) {
								if (ufds[f].fd == *sock)
									break;
							}
							if (*sock != -1)
								break;
						}
						pthread_rwlock_unlock(&listenerslock);
						if (c == MAX_LISTENERS) {
							/* be silent about this, because this
							 * happens in tests, and isn't ever possible
							 * in normal life */
							tracef("dispatch: could not find listener for "
									"socket, rejecting connection, fd=%d\n",
									ufds[f].fd);
							continue;
						}

						if ((client = accept(ufds[f].fd, &addr, &addrlen)) < 0)
						{
							logerr("dispatch: failed to "
									"accept() new connection on %s:%d: %s\n",
									listeners[c]->ip, listeners[c]->port,
									strerror(errno));
							dispatch_check_rlimit_and_warn();
							continue;
						}
						if (dispatch_addconnection(client, listeners[c]) == -1)
						{
							close(client);
							continue;
						}
					}
				}
			}
		}

		if (ufds != NULL)
			free(ufds);
	} else if (self->type == CONNECTION) {
		int work;
		struct timeval start;
		struct timeval stop;

		while (__sync_bool_compare_and_swap(&(self->keep_running), 1, 1)) {
			work = 0;

			if (__sync_bool_compare_and_swap(&(self->route_refresh_pending),
						1, 1))
			{
				self->rtr = self->pending_rtr;
				self->pending_rtr = NULL;
				__sync_bool_compare_and_swap(&(self->route_refresh_pending),
						1, 0);
				__sync_and_and_fetch(&(self->hold), 0);
			}

			gettimeofday(&start, NULL);
			pthread_rwlock_rdlock(&connectionslock);
			for (c = 0; c < connectionslen; c++) {
				conn = &(connections[c]);
				/* atomically try to "claim" this connection */
				if (!__sync_bool_compare_and_swap(
							&(conn->takenby), C_IN, self->id))
					continue;
				if (__sync_bool_compare_and_swap(
							&(self->hold), 1, 1) && !conn->isaggr)
				{
					__sync_bool_compare_and_swap(
							&(conn->takenby), self->id, C_IN);
					continue;
				}
				work += dispatch_connection(conn, self, start);
			}
			pthread_rwlock_unlock(&connectionslock);
			gettimeofday(&stop, NULL);
			__sync_add_and_fetch(&(self->ticks), timediff(start, stop));

			/* nothing done, avoid spinlocking */
			if (__sync_bool_compare_and_swap(&(self->keep_running), 1, 1) &&
					work == 0)
			{
				gettimeofday(&start, NULL);
				/* wait a bit, but immediately spurt into action if
				 * there's data available */
				if (sema_wait(datawaiting,  /* 700ms - 999ms */
							(700 + (rand() % 300)) * 1000000) == 0)
					tracef("dispatcher %d woken up\n", self->id);
				gettimeofday(&stop, NULL);
				__sync_add_and_fetch(&(self->sleeps), timediff(start, stop));
			}
		}
	} else {
		logerr("huh? unknown self type!\n");
	}

	return NULL;
}

/**
 * Starts a new dispatcher for the given type and with the given id.
 * Returns its handle.
 */
static dispatcher *
dispatch_new(
		unsigned char id,
		enum conntype type,
		router *r,
		char *allowed_chars,
		int maxinplen,
		int maxmetriclen
	)
{
	dispatcher *ret = malloc(sizeof(dispatcher));

	if (ret == NULL)
		return NULL;
	if (type == CONNECTION && r == NULL) {
		free(ret);
		return NULL;
	}

	if (type == CONNECTION && datawaiting == NULL) {
		datawaiting = &_datawaiting;
		sem_init(datawaiting, 0, 0);
	}

	ret->id = id + 1;  /* ensure > 0 */
	ret->type = type;
	ret->keep_running = 1;
	ret->rtr = r;
	ret->route_refresh_pending = 0;
	ret->hold = 0;
	ret->allowed_chars = allowed_chars;
	ret->tags_supported = 0;
	ret->maxinplen = maxinplen;
	ret->maxmetriclen = maxmetriclen;

	ret->metrics = 0;
	ret->blackholes = 0;
	ret->discards = 0;
	ret->ticks = 0;
	ret->sleeps = 0;
	ret->prevmetrics = 0;
	ret->prevblackholes = 0;
	ret->prevticks = 0;
	ret->prevsleeps = 0;

	/* switch tag support on when the user didn't allow ';' as valid
	 * character in metrics */
	if (allowed_chars != NULL && strchr(allowed_chars, ';') == NULL)
		ret->tags_supported = 1;

	if (pthread_create(&ret->tid, NULL, dispatch_runner, ret) != 0) {
		free(ret);
		return NULL;
	}

	return ret;
}

void
dispatch_set_bufsize(unsigned int nsockbufsize)
{
	sockbufsize = nsockbufsize;
}

/**
 * Initialise the listeners array.  This is a one-time allocation that
 * currently never is extended.  This code does no locking, as it
 * assumes to be run before any access to listeners occur.
 */
char
dispatch_init_listeners()
{
	int i;
	/* once all-or-nothing allocation */
	if ((listeners = malloc(sizeof(listener *) * MAX_LISTENERS)) == NULL)
		return 1;
	for (i = 0; i < MAX_LISTENERS; i++)
		listeners[i] = NULL;

	return 0;
}

/**
 * Starts a new dispatcher specialised in handling incoming connections
 * (and putting them on the queue for handling the connections).
 */
dispatcher *
dispatch_new_listener(unsigned char id)
{
	return dispatch_new(id, LISTENER, NULL, NULL, 0, 0);
}

/**
 * Starts a new dispatcher specialised in handling incoming data on
 * existing connections.
 */
dispatcher *
dispatch_new_connection(unsigned char id, router *r, char *allowed_chars,
		int maxinplen, int maxmetriclen)
{
	return dispatch_new(id, CONNECTION, r, allowed_chars,
			maxinplen, maxmetriclen);
}

/**
 * Signals this dispatcher to stop whatever it's doing.
 */
void
dispatch_stop(dispatcher *d)
{
	__sync_bool_compare_and_swap(&(d->keep_running), 1, 0);
}

/**
 * Shuts down dispatcher d.  Returns when the dispatcher has terminated.
 */
void
dispatch_shutdown(dispatcher *d)
{
	dispatch_stop(d);
	pthread_join(d->tid, NULL);
}

/**
 * Free up resources taken by dispatcher d.  The caller should make sure
 * the dispatcher has been shut down at this point.
 */
void
dispatch_free(dispatcher *d)
{
	free(d);
}

/**
 * Requests this dispatcher to stop processing connections.  As soon as
 * schedulereload finishes reloading the routes, this dispatcher will
 * un-hold and continue processing connections.
 * Returns when the dispatcher is no longer doing work.
 */

inline void
dispatch_hold(dispatcher *d)
{
	__sync_bool_compare_and_swap(&(d->hold), 0, 1);
}

/**
 * Schedules routes r to be put in place for the current routes.  The
 * replacement is performed at the next cycle of the dispatcher.
 */
inline void
dispatch_schedulereload(dispatcher *d, router *r)
{
	d->pending_rtr = r;
	__sync_bool_compare_and_swap(&(d->route_refresh_pending), 0, 1);
}

/**
 * Returns true if the routes scheduled to be reloaded by a call to
 * dispatch_schedulereload() have been activated.
 */
inline char
dispatch_reloadcomplete(dispatcher *d)
{
	return __sync_bool_compare_and_swap(&(d->route_refresh_pending), 0, 0);
}

/**
 * Returns the wall-clock time in milliseconds consumed by this dispatcher.
 */
inline size_t
dispatch_get_ticks(dispatcher *self)
{
	return __sync_add_and_fetch(&(self->ticks), 0);
}

/**
 * Returns the wall-clock time consumed since last call to this
 * function.
 */
inline size_t
dispatch_get_ticks_sub(dispatcher *self)
{
	size_t d = dispatch_get_ticks(self) - self->prevticks;
	self->prevticks += d;
	return d;
}

/**
 * Returns the wall-clock time in milliseconds consumed while sleeping
 * by this dispatcher.
 */
inline size_t
dispatch_get_sleeps(dispatcher *self)
{
	return __sync_add_and_fetch(&(self->sleeps), 0);
}

/**
 * Returns the wall-clock time consumed while sleeping since last call
 * to this function.
 */
inline size_t
dispatch_get_sleeps_sub(dispatcher *self)
{
	size_t d = dispatch_get_sleeps(self) - self->prevsleeps;
	self->prevsleeps += d;
	return d;
}

/**
 * Returns the number of metrics dispatched since start.
 */
inline size_t
dispatch_get_metrics(dispatcher *self)
{
	return __sync_add_and_fetch(&(self->metrics), 0);
}

/**
 * Returns the number of metrics dispatched since last call to this
 * function.
 */
inline size_t
dispatch_get_metrics_sub(dispatcher *self)
{
	size_t d = dispatch_get_metrics(self) - self->prevmetrics;
	self->prevmetrics += d;
	return d;
}

/**
 * Returns the number of metrics that were explicitly or implicitly
 * blackholed since start.
 */
inline size_t
dispatch_get_blackholes(dispatcher *self)
{
	return __sync_add_and_fetch(&(self->blackholes), 0);
}

/**
 * Returns the number of metrics that were blackholed since last call to
 * this function.
 */
inline size_t
dispatch_get_blackholes_sub(dispatcher *self)
{
	size_t d = dispatch_get_blackholes(self) - self->prevblackholes;
	self->prevblackholes += d;
	return d;
}

/**
 * Returns the number of metrics that were discarded since start.
 */
inline size_t
dispatch_get_discards(dispatcher *self)
{
	return __sync_add_and_fetch(&(self->discards), 0);
}

/**
 * Returns the number of metrics that were discarded since last call to
 * this function.
 */
inline size_t
dispatch_get_discards_sub(dispatcher *self)
{
	size_t d = dispatch_get_discards(self) - self->prevdiscards;
	self->prevdiscards += d;
	return d;
}

/**
 * Returns the number of accepted connections thusfar.
 */
inline size_t
dispatch_get_accepted_connections(void)
{
	return __sync_add_and_fetch(&(acceptedconnections), 0);
}

/**
 * Returns the number of closed connections thusfar.
 */
inline size_t
dispatch_get_closed_connections(void)
{
	return __sync_add_and_fetch(&(closedconnections), 0);
}<|MERGE_RESOLUTION|>--- conflicted
+++ resolved
@@ -832,31 +832,18 @@
 			__sync_bool_compare_and_swap(&(connections[c].takenby), C_SETUP, C_FREE);
 			return -1;
 		}
+		zstrm->ipos = 0;
+		zstrm->ibuf = ibuf;
+		zstrm->isize = METRIC_BUFSIZ;
+		zstrm->strmread = &gzipread;
+		zstrm->strmreadbuf = &gzipreadbuf;
+		zstrm->strmclose = &gzipclose;
+    zstrm->hdl.gz.inflatemode = Z_SYNC_FLUSH;
+		zstrm->hdl.gz.z.next_in = (Bytef *)zstrm->ibuf;
+		zstrm->hdl.gz.z.avail_in = 0;
 		zstrm->hdl.gz.z.zalloc = Z_NULL;
 		zstrm->hdl.gz.z.zfree = Z_NULL;
 		zstrm->hdl.gz.z.opaque = Z_NULL;
-		zstrm->ipos = 0;
-<<<<<<< HEAD
-		inflateInit2(&(zstrm->hdl.gz.z), 15 + 16);
-		zstrm->hdl.gz.inflatemode = Z_SYNC_FLUSH;
-
-		zstrm->ibuf = ibuf;
-		zstrm->isize = METRIC_BUFSIZ;
-		zstrm->hdl.gz.z.next_in = (Bytef *)zstrm->ibuf;
-		zstrm->hdl.gz.z.avail_in = 0;
-
-=======
-		if (inflateInit2(&(zstrm->hdl.z), 15 + 16) != Z_OK) {
-			free(zstrm);
-			zstrm = NULL;
-			logerr("Failed to create gzip decompression context\n");
-			__sync_bool_compare_and_swap(&(connections[c].takenby), -2, -1);
-			return -1;
-		}
->>>>>>> 09b95fe5
-		zstrm->strmread = &gzipread;
-		zstrm->strmreadbuf = &gzipreadbuf;
-		zstrm->strmclose = &gzipclose;
 		zstrm->nextstrm = connections[c].strm;
 		connections[c].strm = zstrm;
 	}
@@ -1150,17 +1137,10 @@
 		return 0;
 	}
 
-<<<<<<< HEAD
 	/* don't poll (read) when the last time we ran nothing happened,
 	 * this is to avoid excessive CPU usage, issue #126 */
 	if (!conn->hadwork && timediff(conn->lastwork, start) < 100 * 1000) {
 		__sync_bool_compare_and_swap(&(conn->takenby), self->id, C_IN);
-=======
-	/* only read from socket when there's actually something to read,
-	 * this should avoid excessive CPU usage, issue #126 */
-	if (__sync_bool_compare_and_swap(&(conn->datawaiting), 0, 0)) {
-		__sync_bool_compare_and_swap(&(conn->takenby), self->id, 0);
->>>>>>> 09b95fe5
 		return 0;
 	}
 
@@ -1184,7 +1164,6 @@
 #endif
 		}
 
-<<<<<<< HEAD
 		err = errno;
 		dispatch_received_metrics(conn, self);
 		if (conn->strm->strmreadbuf != NULL) {
@@ -1198,109 +1177,6 @@
 				conn->buf[conn->buflen] = '\0';
 #endif
 				dispatch_received_metrics(conn, self);
-=======
-		/* Metrics look like this: metric_path value timestamp\n
-		 * due to various messups we need to sanitise the
-		 * metrics_path here, to ensure we can calculate the metric
-		 * name off the filesystem path (and actually retrieve it in
-		 * the web interface).
-		 * Since tag support, metrics can look like this:
-		 *   metric_path[;tag=value ...] value timestamp\n
-		 * where the tag=value part can be repeated.  It should not be
-		 * sanitised, however. */
-		q = conn->metric;
-		firstspace = NULL;
-		lastnl = NULL;
-		search_tags = self->tags_supported;
-		for (p = conn->buf; p - conn->buf < conn->buflen; p++) {
-			if (*p == '\n' || *p == '\r') {
-				/* end of metric */
-				lastnl = p;
-
-				/* just a newline on it's own? some random garbage?
-				 * do we exceed the set limits? drop */
-				if (q == conn->metric || firstspace == NULL ||
-						q - conn->metric > self->maxinplen - 1 ||
-						firstspace - conn->metric > self->maxmetriclen)
-				{
-					__sync_add_and_fetch(&(self->discards), 1);
-					q = conn->metric;
-					firstspace = NULL;
-					continue;
-				}
-
-				__sync_add_and_fetch(&(self->metrics), 1);
-				/* add newline and terminate the string, we can do this
-				 * because we substract one from buf and we always store
-				 * a full metric in buf before we copy it to metric
-				 * (which is of the same size) */
-				*q++ = '\n';
-				*q = '\0';
-
-				/* perform routing of this metric */
-				tracef("dispatcher %d, connfd %d, metric %s",
-						self->id, conn->sock, conn->metric);
-				__sync_add_and_fetch(&(self->blackholes),
-						router_route(self->rtr,
-							conn->dests, &conn->destlen, CONN_DESTS_SIZE,
-							conn->srcaddr,
-							conn->metric, firstspace, self->id - 1));
-				tracef("dispatcher %d, connfd %d, destinations %zd\n",
-						self->id, conn->sock, conn->destlen);
-
-				/* restart building new one from the start */
-				q = conn->metric;
-				firstspace = NULL;
-				search_tags = self->tags_supported;
-
-				gettimeofday(&conn->lastwork, NULL);
-				conn->maxsenddelay = 0;
-				/* send the metric to where it is supposed to go */
-				if (dispatch_process_dests(conn, self, conn->lastwork) == 0)
-					break;
-			} else if (*p == ' ' || *p == '\t' || *p == '.') {
-				/* separator */
-				if (q == conn->metric) {
-					/* make sure we skip this on next iteration to
-					 * avoid an infinite loop, issues #8 and #51 */
-					lastnl = p;
-					continue;
-				}
-				if (*p == '\t')
-					*p = ' ';
-				if (*p == ' ' && firstspace == NULL) {
-					if (*(q - 1) == '.')
-						q--;  /* strip trailing separator */
-					firstspace = q;
-					*q++ = ' ';
-				} else {
-					/* metric_path separator or space,
-					 * - duplicate elimination
-					 * - don't start with separator/space */
-					if (*(q - 1) != *p && (q - 1) != firstspace)
-						*q++ = *p;
-				}
-			} else if (search_tags && *p == ';') {
-				/* copy up to next space */
-				search_tags = 0;
-				firstspace = q;
-				*q++ = *p;
-			} else if (
-					*p != '\0' && (
-						firstspace != NULL ||
-						(*p >= 'a' && *p <= 'z') ||
-						(*p >= 'A' && *p <= 'Z') ||
-						(*p >= '0' && *p <= '9') ||
-						strchr(self->allowed_chars, *p)
-					)
-				)
-			{
-				/* copy char */
-				*q++ = *p;
-			} else {
-				/* something barf, replace by underscore */
-				*q++ = '_';
->>>>>>> 09b95fe5
 			}
 
 			if (ilen < 0 && errno == ENOMEM) /* input buffer overflow */
@@ -1346,13 +1222,8 @@
 
 			/* flag this connection as no longer in use, unless there is
 			 * pending metrics to send */
-<<<<<<< HEAD
+			conn->sock = -1;  /* ensure a poll won't match */
 			__sync_bool_compare_and_swap(&(conn->takenby), self->id, C_FREE);
-=======
-			conn->sock = -1;  /* ensure a poll won't match */
-			__sync_bool_compare_and_swap(&(conn->takenby), self->id, -1);
->>>>>>> 09b95fe5
-
 			return 0;
 		}
 	}
